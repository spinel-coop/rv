--- conflicted
+++ resolved
@@ -46,13 +46,7 @@
         // Not installed, try to install it.
         // None means it'll install in whatever default ruby location it chooses.
         let install_dir = None;
-<<<<<<< HEAD
-        // There's probably a way to remove this clone but it doesn't actually matter.
-        let requested = Some(request.to_owned());
-        crate::commands::ruby::install::install(config, install_dir, requested, None).await?
-=======
-        crate::commands::ruby::install::install(config, install_dir, request, None).await?
->>>>>>> 636cc2b5
+        crate::commands::ruby::install::install(config, install_dir, Some(&request), None).await?
     };
     let ruby = config.matching_ruby(request).ok_or(Error::NoMatchingRuby)?;
     let (unset, set) = config::env_for(Some(&ruby))?;
