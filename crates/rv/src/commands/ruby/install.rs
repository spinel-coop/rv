--- conflicted
+++ resolved
@@ -39,11 +39,7 @@
 pub async fn install(
     config: &Config,
     install_dir: Option<String>,
-<<<<<<< HEAD
-    version: Option<RubyRequest>,
-=======
-    requested: &RubyRequest,
->>>>>>> 636cc2b5
+    version: Option<&RubyRequest>,
     tarball_path: Option<String>,
 ) -> Result<()> {
     if version.is_none() && config.ruby_request().is_err() {
@@ -61,11 +57,7 @@
         Some(tarball_path) => {
             extract_local_ruby_tarball(tarball_path, &install_dir, &version.number()).await?
         }
-<<<<<<< HEAD
         None => download_and_extract_remote_tarball(config, &install_dir, &version).await?,
-=======
-        None => download_and_extract_remote_tarball(config, &install_dir, requested).await?,
->>>>>>> 636cc2b5
     }
 
     println!("Installed Ruby version {} to {}", version.to_string().cyan(), install_dir.cyan());
