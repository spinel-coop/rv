use camino::Utf8PathBuf;
use camino_tempfile_ext::camino_tempfile::Utf8TempDir;
use mockito::Mock;
use std::{collections::HashMap, process::Command};

pub struct RvTest {
    pub temp_dir: Utf8TempDir,
    pub cwd: Utf8PathBuf,
    pub env: HashMap<String, String>,
    // For mocking the releases json from Github API
    pub server: mockito::ServerGuard,
}

impl RvTest {
    pub fn new() -> Self {
        let temp_dir = Utf8TempDir::new().expect("Failed to create temporary directory");
        let cwd = temp_dir.path().into();

        let mut test = Self {
            temp_dir,
            cwd,
            env: HashMap::new(),
            server: mockito::Server::new(),
        };

        test.env
            .insert("RV_ROOT_DIR".into(), test.temp_dir.path().as_str().into());
        // Set consistent arch/os for cross-platform testing
        test.env
            .insert("RV_TEST_PLATFORM".into(), "aarch64-apple-darwin".into()); // For mocking current_platform::CURRENT_PLATFORM
        test.env.insert("RV_TEST_ARCH".into(), "aarch64".into());
        test.env.insert("RV_TEST_OS".into(), "macos".into());

        test.env.insert("RV_TEST_EXE".into(), "/tmp/bin/rv".into());
        test.env.insert("HOME".into(), "/tmp/home".into());
        test.env.insert("RV_DISABLE_INDICATIF".into(), "1".into()); // Disable indicatif progress bars in tests due to a bug in tracing-indicatif

        // Disable network requests by default
        test.env.insert("RV_RELEASES_URL".into(), test.server.url());

        // Disable caching for tests by default
        test.env.insert("RV_NO_CACHE".into(), "true".into());

        test
    }

    pub fn rv(&self, args: &[&str]) -> RvOutput {
        let mut cmd = self.rv_command();
        cmd.args(args);

        let output = cmd.output().expect("Failed to execute rv command");
        RvOutput::new(self.temp_dir.path().as_str(), output)
    }

    pub fn rv_command(&self) -> Command {
        let mut cmd = Command::new(env!("CARGO_BIN_EXE_rv"));
        cmd.current_dir(&self.cwd);
        cmd.env_clear().envs(&self.env);
        cmd
    }

    /// Mocks the /releases API endpoint. Returns the mock handle
    /// so that tests can optionally assert it was called.
    pub fn mock_releases(&mut self, body: &str) -> Mock {
        self.server
            .mock("GET", "/repos/spinel-coop/rv-ruby/releases/latest")
            .with_status(200)
            .with_header("content-type", "application/json")
            .with_body(body)
            .create()
    }

    /// Mock a tarball download for testing
    pub fn mock_tarball_download(&mut self, filename: &str, content: &[u8]) -> Mock {
        let path = format!("/{}", filename);
        self.server
            .mock("GET", path.as_str())
            .with_status(200)
            .with_header("content-type", "application/gzip")
            .with_body(content)
    }

<<<<<<< HEAD
    pub fn mock_gem_download(&mut self, filename: &str, content: &[u8]) -> Mock {
        let path = format!("gems/{}", filename);
        self.mock_tarball_download(&path, content)
=======
    /// Mock a tarball on disk for testing
    pub fn mock_tarball_on_disk(&mut self, filename: &str, content: &[u8]) -> Utf8PathBuf {
        let temp_dir = self.temp_dir.path().join("tmp");
        std::fs::create_dir_all(&temp_dir).expect("Failed to create TMP directory");
        let full_path = temp_dir.join(filename);
        std::fs::write(&full_path, content).expect("Failed to write path");

        full_path
>>>>>>> b53df35d
    }

    /// Get the server URL for constructing download URLs
    pub fn server_url(&self) -> String {
        self.server.url()
    }

    pub fn create_ruby_dir(&self, name: &str) -> Utf8PathBuf {
        let ruby_dir = self.temp_dir.path().join("opt").join("rubies").join(name);
        std::fs::create_dir_all(&ruby_dir).expect("Failed to create ruby directory");

        let bin_dir = ruby_dir.join("bin");
        std::fs::create_dir_all(&bin_dir).expect("Failed to create bin directory");

        // Extract Ruby information from directory name
        // Extract version from directory name: ruby-3.1.4 -> 3.1.4
        let version = if let Some(dash_pos) = name.find('-') {
            &name[dash_pos + 1..]
        } else {
            name
        };

        // Extract engine from directory name: ruby-3.1.4 -> ruby, jruby-9.4.0.0 -> jruby
        let engine = if let Some(dash_pos) = name.find('-') {
            &name[..dash_pos]
        } else {
            "ruby"
        };

        // Create a mock ruby executable that outputs the expected format for rv-ruby
        let ruby_exe = bin_dir.join("ruby");
        let mock_script = format!(
            r#"#!/bin/bash

echo "{engine}"
echo "{version}"
echo "aarch64-darwin23"
echo "aarch64"
echo "darwin23"
echo ""
"#
        );
        std::fs::write(&ruby_exe, mock_script).expect("Failed to create ruby executable");

        // Make it executable on Unix systems
        #[cfg(unix)]
        {
            use std::os::unix::fs::PermissionsExt;
            let mut perms = std::fs::metadata(&ruby_exe).unwrap().permissions();
            perms.set_mode(0o755);
            std::fs::set_permissions(&ruby_exe, perms).unwrap();
        }

        ruby_dir
    }
}

pub struct RvOutput {
    pub output: std::process::Output,
    pub test_root: String,
}

impl RvOutput {
    pub fn new(test_root: &str, output: std::process::Output) -> Self {
        Self {
            output,
            test_root: test_root.into(),
        }
    }

    pub fn success(&self) -> bool {
        self.output.status.success()
    }

    #[track_caller]
    pub fn assert_success(&self) -> &Self {
        assert!(
            self.success(),
            "Expected command to succeed, got:\n\n# STDERR\n{}\n# STDOUT\n{}\n# STATUS {:?}",
            str::from_utf8(&self.output.stderr).unwrap(),
            str::from_utf8(&self.output.stdout).unwrap(),
            self.output.status
        );
        self
    }

    #[track_caller]
    pub fn assert_failure(&self) -> &Self {
        assert!(
            !self.success(),
            "Expected command to fail, got:\n\n# STDERR\n{}\n# STDOUT\n{}",
            str::from_utf8(&self.output.stderr).unwrap(),
            str::from_utf8(&self.output.stdout).unwrap(),
        );
        self
    }

    pub fn stdout(&self) -> String {
        String::from_utf8_lossy(&self.output.stdout).to_string()
    }

    #[allow(dead_code)]
    pub fn stderr(&self) -> String {
        String::from_utf8_lossy(&self.output.stderr).to_string()
    }

    /// Normalize output for cross-platform snapshot testing
    pub fn normalized_stdout(&self) -> String {
        let mut output = self.stdout();

        // Replace Windows path separators with forward slashes
        if cfg!(windows) {
            output = output.replace('\\', "/");
        }

        // Remove test root from paths
        let mut full_test_root = self.test_root.clone();
        // On macOS, the test root might be prefixed with "/private"
        if cfg!(target_os = "macos") {
            full_test_root.insert_str(0, "/private");
        }
        output.replace(&full_test_root, "")
    }

    /// Normalize stderr for cross-platform snapshot testing
    #[allow(dead_code)]
    pub fn normalized_stderr(&self) -> String {
        let mut output = self.stderr();

        // Replace Windows path separators with forward slashes
        if cfg!(windows) {
            output = output.replace('\\', "/");
        }

        output.to_string()
    }
}<|MERGE_RESOLUTION|>--- conflicted
+++ resolved
@@ -80,11 +80,11 @@
             .with_body(content)
     }
 
-<<<<<<< HEAD
     pub fn mock_gem_download(&mut self, filename: &str, content: &[u8]) -> Mock {
         let path = format!("gems/{}", filename);
         self.mock_tarball_download(&path, content)
-=======
+    }
+
     /// Mock a tarball on disk for testing
     pub fn mock_tarball_on_disk(&mut self, filename: &str, content: &[u8]) -> Utf8PathBuf {
         let temp_dir = self.temp_dir.path().join("tmp");
@@ -93,7 +93,6 @@
         std::fs::write(&full_path, content).expect("Failed to write path");
 
         full_path
->>>>>>> b53df35d
     }
 
     /// Get the server URL for constructing download URLs
