[workspace]
members = [
  "crates/rv",
  "crates/rv-cache",
  "crates/rv-dirs",
  "crates/rv-gem-package",
  "crates/rv-gem-specification-yaml",
  "crates/rv-gem-types",
  "crates/rv-ruby",
  "crates/rv-version",
]
resolver = "2"

[workspace.dependencies]
# External dependencies
anstream = "0.6.19"
assert_fs = "1.1.3"
bytesize = "2.0.1"
camino = "1.1.11"
camino-tempfile-ext = "0.3.2"
clap = "4.5.41"
clap_derive = "4.5.41"
clap-verbosity-flag = "3.0.3"
current_platform = "0.2.0"
either = "1.13.0"
etcetera = "0.10.0"
flate2 = "1.1.2"
fs-err = "3.1.1"
futures-util = "0.3.31"
indexmap = "2.0"
indicatif = "0.18.0"
indoc = "2.0.6"
insta = "1.40"
miette = "7.6.0"
once_cell = "1.20.1"
owo-colors = "4.1.0"
pretty_assertions = "1.4.1"
rayon = "1.10.0"
regex = "1.11.1"
<<<<<<< HEAD
reqwest = { version = "0.12.22", features = ["json"] }
=======
reqwest = { version = "0.12.22", default-features = false, features = [
  "rustls-tls",
  "json",
  "http2",
] }
>>>>>>> 3fae2340
rustc-hash = "2.1.0"
saphyr = "0.0.6"
saphyr-parser = "0.0.6"
seahash = "4.1.0"
serde = "1.0.219"
serde_json = "1.0"
serde_with = "3.14.0"
sha1 = "0.10"
sha2 = "0.10"
shell-escape = "0.1.5"
shellexpand = "3.1"
sys-info = "0.9.1"
tar = "0.4.44"
tempfile = "3.0"
thiserror = "2.0.12"
tokio = "1.46.1"
tracing = "0.1.41"
tracing-indicatif = "0.3.11"
tracing-subscriber = "0.3.19"
tracing-test = "0.2"
winnow = "0.6"

# Internal workspace crates
rv = { version = "0.1.0", path = "crates/rv" }
rv-cache = { version = "0.1.0", path = "crates/rv-cache" }
rv-dirs = { version = "0.1.0", path = "crates/rv-dirs" }
rv-gem-package = { version = "0.1.0", path = "crates/rv-gem-package" }
rv-gem-specification-yaml = { version = "0.1.0", path = "crates/rv-gem-specification-yaml" }
rv-gem-types = { version = "0.1.0", path = "crates/rv-gem-types" }
rv-ruby = { version = "0.1.0", path = "crates/rv-ruby" }
rv-version = { version = "0.1.0", path = "crates/rv-version" }

# The profile that 'dist' will build with
[profile.dist]
inherits = "release"
codegen-units = 1
lto = true<|MERGE_RESOLUTION|>--- conflicted
+++ resolved
@@ -37,15 +37,11 @@
 pretty_assertions = "1.4.1"
 rayon = "1.10.0"
 regex = "1.11.1"
-<<<<<<< HEAD
-reqwest = { version = "0.12.22", features = ["json"] }
-=======
 reqwest = { version = "0.12.22", default-features = false, features = [
   "rustls-tls",
   "json",
   "http2",
 ] }
->>>>>>> 3fae2340
 rustc-hash = "2.1.0"
 saphyr = "0.0.6"
 saphyr-parser = "0.0.6"
